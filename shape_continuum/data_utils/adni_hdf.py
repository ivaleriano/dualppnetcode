--- conflicted
+++ resolved
@@ -3,19 +3,17 @@
 import h5py
 import numpy as np
 import torch
-from psbody.mesh import Mesh
 from torch.utils.data import Dataset
+from torchvision import transforms
 from torch_geometric.data import Data
 from torch_geometric.utils import to_undirected
-from torchvision import transforms
-
+from psbody.mesh import Mesh
 from ..data_processing import mesh_sampling
 
 DIAGNOSIS_CODES = {
     "CN": np.array(0, dtype=np.int64),
     "MCI": np.array(1, dtype=np.int64),
     "Dementia": np.array(2, dtype=np.int64),
-    "AD": np.array(2, dtype=np.int64)
 }
 
 AddChannelDim = transforms.Lambda(lambda x: x[np.newaxis])
@@ -50,15 +48,11 @@
         transforms it.
     """
 
-<<<<<<< HEAD
-    def __init__(self, filename, dataset_name, transform=None, target_transform=None):
-=======
-    def __init__(self, filename, dataset_name, transform=None, target_transform=None, ds_factors=[4, 4]):
->>>>>>> e3d0d08e
+    def __init__(self, filename, dataset_name, transform=None, target_transform=None,ds_factors=[4,4]):
         self.transform = transform
         self.target_transform = target_transform
         self._load(filename, dataset_name)
-
+        self.ds_factors = ds_factors
 
     def _load(self, filename, dataset_name, roi="Left-Hippocampus"):
         data = []
@@ -103,10 +97,7 @@
 
 class HDF5DatasetMesh(HDF5Dataset):
     """
-    HDF5Dataset Subclass specific for loading triangular meshes
-
-    (based on code by Gong et al. https://github.com/sw-gong/spiralnet_plus)
-
+    HDF5Dataset Subclass specific for loading triangular meshes (based on code by Gong et al. https://github.com/sw-gong/spiralnet_plus)
     Args:
       filename (str):
         Path to HDF5 file.
@@ -119,16 +110,13 @@
         Optional; A function that takes in a diagnosis (DX) label and
         transforms it.
       ds_factor (list[int]): down sampling factor in each pooling layer.
-    """
-
-    def __init__(self, filename, dataset_name, transform=None, target_transform=None, ds_factors=[4, 4]):
+
+    """
+    def __init__(self, filename, dataset_name, transform=None, target_transform=None,ds_factors=[4,4]):
         self.transform = transform
         self.target_transform = target_transform
+        self._load(filename, dataset_name)
         self.ds_factors = ds_factors
-        self._load(filename, dataset_name)
-        super().__init__(filename, dataset_name, transform, target_transform)
-
-
 
     def _load(self, filename, dataset_name, roi="Left-Hippocampus"):
         data = []
@@ -136,39 +124,44 @@
         visits = []
         meta = {}
         with h5py.File(filename, "r") as hf:
-            # reading template from the hdf5
-            mesh = Mesh(
-                v=hf["stats"][roi][dataset_name]["template"]["vertices"][:],
-                f=hf["stats"][roi][dataset_name]["template"]["faces"][:].T,
-            )
+            #reading template from the hdf5
+            mesh = Mesh(v=hf['stats'][roi][dataset_name]['template']['vertices'][:], f=hf['stats'][roi][dataset_name]['template']['faces'][:].T)
             _, A, D, U, F, V = mesh_sampling.generate_transform_matrices(mesh, self.ds_factors)
-            self.template = {"vertices": V, "face": F, "adj": A, "down_transform": D, "up_transform": U}
+            self.template = {
+                'vertices': V,
+                'face': F,
+                'adj': A,
+                'down_transform': D,
+                'up_transform': U
+            }
 
             for image_uid, g in hf.items():
                 if image_uid == "stats":
                     continue
                 visits.append((g.attrs["RID"], g.attrs["VISCODE"]))
 
+
                 targets.append(g.attrs["DX"])
 
                 face = torch.from_numpy(g[roi][dataset_name]["faces"][:]).type(torch.long)
-                x = torch.tensor(g[roi][dataset_name]["vertices"][:].astype(np.float32))
+                x = torch.tensor(g[roi][dataset_name]["vertices"][:].astype('float32'))
 
                 edge_index = torch.cat([face[:2], face[1:], face[::2]], dim=1)
                 edge_index = to_undirected(edge_index)
                 y = g.attrs["DX"]
                 y = self.target_transform(y)
-                img = Data(x=x, y=y, edge_index=edge_index, face=face)
+                img = Data(x=x, y=y,edge_index=edge_index, face=face)
                 data.append(img)
-            # for key, value in hf["stats"][roi][dataset_name].items():
-            #     if len(value.shape) > 0:
-            #         meta[key] = value[:]
-            #     else:
-            #         meta[key] = np.array(value, dtype=value.dtype)
+            for key, value in hf["stats"][roi][dataset_name].items():
+                if len(value.shape) > 0:
+                    meta[key] = value[:]
+                else:
+                    meta[key] = np.array(value, dtype=value.dtype)
         self.data = data
         self.targets = targets
         self.visits = visits
         self.meta = meta
+
 
 
 def _get_image_dataset_transform(
@@ -344,13 +337,14 @@
 
     return ds
 
-
 def _get_mesh_transform():
     mesh_transforms = []
 
-    # TODO: look for the transforms needed for the mesh
+    #ToDo: look for the transforms needed for the mesh
+
 
     return transforms.Compose(mesh_transforms)
+
 
 
 def get_mesh_dataset_for_train(filename, dataset_name="mesh"):
@@ -379,8 +373,7 @@
     transform_kwargs = {}
     ds.transform = _get_mesh_transform(**transform_kwargs)
 
-    return ds, transform_kwargs, template
-
+    return ds,transform_kwargs,template
 
 def get_mesh_dataset_for_eval(filename, transform_kwargs, dataset_name="mesh"):
     """Loads 3D point cloud from HDF5 file and converts them to Tensors.
