--- conflicted
+++ resolved
@@ -16,32 +16,6 @@
 
 
 def parse_args():
-<<<<<<< HEAD
-    parser = argparse.ArgumentParser('PointNet')
-    parser.add_argument('--batchsize', type=int, default=20, help='input batch size')
-    parser.add_argument('--workers', type=int, default=4, help='number of data loading workers')
-    parser.add_argument('--epoch', type=int, default=200, help='number of epochs for training')
-    parser.add_argument('--num_points', type=int, default=1500, help='number of epochs for training')
-    parser.add_argument('--pretrain', type=str, default=None, help='whether use pretrain model')
-    parser.add_argument('--gpu', type=str, default='0', help='specify gpu device')
-    parser.add_argument('--learning_rate', type=float, default=0.001, help='learning rate for training')
-    parser.add_argument('--decay_rate', type=float, default=1e-4, help='weight decay')
-    parser.add_argument('--optimizer', type=str, default='Adam', help='type of optimizer')
-    parser.add_argument('--task', type=str, default='clf', help='classification or survival analysis')
-    parser.add_argument('--train_data', type=str, default='/home/ignacio/shapeAnalysis/data/ADNI_ALL/CN_AD_balanced_cls/pcs_mesh_mask_vols_train_set_0.csv', help='path to training dataset')
-    parser.add_argument('--test_data', type=str, default='/home/ignacio/shapeAnalysis/data/ADNI_ALL/CN_AD_balanced_cls/pcs_mesh_mask_vols_test_set_0.csv', help='path to testing dataset')
-    parser.add_argument('--discriminator_net', type=str, default='pointnet',
-                        help='which architecture to use for discriminator')
-    parser.add_argument('--shape', type=str, default='pointcloud_free',
-                        help='which shape representation to use (pointcloud_free,pointcloud_fsl,mesh_fsl,vol_mask_free,vol_bb_nobg,vol_bb_wbg')
-    parser.add_argument('--num_classes', type=int, default=2, help='number of classes')
-    parser.add_argument('--out_csv',type=str,default='perf_metrics',help='output file to save performance metrics')
-    parser.add_argument('--experiment_name', type=bool, default=False, help='True if input a particular name for the experiment (default False: current date and time)')
-    parser.add_argument('--tb_comment', type=bool, default=False,
-                        help='any comment for storing on tensorboard')
-    parser.add_argument('--tensorboard', type=bool, default=True,
-                        help='visualize training progress on tensorboard')
-=======
     parser = argparse.ArgumentParser("PointNet")
     parser.add_argument("--batchsize", type=int, default=20, help="input batch size")
     parser.add_argument("--workers", type=int, default=4, help="number of data loading workers")
@@ -74,7 +48,6 @@
     )
     parser.add_argument("--tb_comment", type=bool, default=False, help="any comment for storing on tensorboard")
     parser.add_argument("--tensorboard", type=bool, default=True, help="visualize training progress on tensorboard")
->>>>>>> 272e8844
 
     return parser.parse_args()
 
@@ -110,17 +83,9 @@
     if args.experiment_name:
         experiment = input("input a name for your experiment")
     else:
-<<<<<<< HEAD
-        experiment =  'shape_%s_network_%s' %(args.shape,args.discriminator_net)
-    experiment_dir = os.path.join(experiment_dir,experiment)
-    os.makedirs(experiment_dir,exist_ok=True)
-
-
-=======
         experiment = "shape_%s_network_%s" % (args.shape, args.discriminator)
     experiment_dir = os.path.join(experiment_dir, experiment)
     os.makedirs(experiment_dir, exist_ok=True)
->>>>>>> 272e8844
 
     if args.batchsize == 1:
         args.batch_norm = False
